--- conflicted
+++ resolved
@@ -98,44 +98,44 @@
 Here's a complete example of running an effectful stream. We'll explain this in a minute:
 
 ```tut
-eff.runLog.run.unsafeRun
-```
-
-What's with the `.runLog.run.unsafeRun`? Let's break it down. The first `.runLog` is one of several methods available to 'run' (or perhaps 'compile') the stream to a single effect, the `Free` effect:
+eff.runLogFree.run.unsafeRun
+```
+
+What's with the `.runLogFree.run.unsafeRun`? Let's break it down. The first `.runLogFree` is one of several methods available to 'run' (or perhaps 'compile') the stream to a single effect, the `Free` effect:
 
 ```tut:book
 val eff = Stream.eval(Task.delay { println("TASK BEING RUN!!"); 1 + 1 })
 
+val ra = eff.runLogFree // gather all output into a Vector
+val rb = eff.runFree // purely for effects
+val rc = eff.runFoldFree(0)(_ + _) // run and accumulate some result
+```
+
+Notice these all return an `fs2.util.Free[Task,_]`. `Free` has various useful functions on it (for instance, we can translate to a different effect type), but most of the time we'll just want to run it using the `run` method:
+
+```tut:book
+ra.run
+rb.run
+rc.run
+```
+
+Calling `run` on `Free` requires an implicit `Catchable[Task]` in scope (or a `Catchable[F]` for whatever your effect type, `F`), and this is the only place any constraints are placed on your effect type (aside from use of asynchronous operations [we discuss later](#concurrency)). Calling `.run` on `Free` yields a single monolithic `Task` representing our entire stream program, but our effect still hasn't been run (our `println` still hasn't executed).
+
+This is such a common operation that there's special syntax for converting a stream to a `Free` and then running that `Free`:
+
+```tut:book
 val ra = eff.runLog // gather all output into a Vector
 val rb = eff.run // purely for effects
 val rc = eff.runFold(0)(_ + _) // run and accumulate some result
 ```
 
-<<<<<<< HEAD
-Notice nothing has actually happened yet (our `println` hasn't been executed), we just have a `Task`. If we want to run this for its effects 'at the end of the universe', we can use one of the `unsafe*` methods on `Task`:
-
-```tut
+If we want to run this for its effects 'at the end of the universe', we can use one of the `unsafe*` methods on `Task`:
+
+```tut
+// val eff = Stream.eval(Task.delay { println("TASK BEING RUN!!"); 1 + 1 })
+// val ra = eff.runLog
 ra.unsafeRun
 ra.unsafeRun
-=======
-Notice these all return an `fs2.util.Free[Task,_]`. `Free` has various useful functions on it (for instance, we can translate to a different effect type), but most of the time we'll just want to run it using the `run` method:
-
-```tut:book
-ra.run
-rb.run
-rc.run
-```
-
-Calling `run` on `Free` requires an implicit `Catchable[Task]` in scope (or a `Catchable[F]` for whatever your effect type, `F`), and this is the only place any constraints are placed on your effect type (aside from use of asynchronous operations [we discuss later](#concurrency)). Calling `.run` on `Free` yields a single monolithic `Task` representing our entire stream program, but our effect still hasn't been run (our `println` still hasn't executed).
-
-If we want to run this for its effects 'at the end of the universe', we can use one of the `unsafe*` methods on `Task`:
-
-```tut
-// val eff = Stream.eval(Task.delay { println("TASK BEING RUN!!"); 1 + 1 })
-// val ra = eff.runLog
-ra.run.unsafeRun
-ra.run.unsafeRun
->>>>>>> a5f8f705
 ```
 
 Here we finally see the task is executed. As shown, rerunning the task executes the entire computation again; nothing is cached for you automatically.
@@ -145,9 +145,6 @@
 FS2 streams are chunked internally for performance. You can construct an individual stream chunk using `Stream.chunk`, which accepts an `fs2.Chunk` and lots of functions in the library are chunk-aware and/or try to preserve 'chunkiness' when possible:
 
 ```tut
-<<<<<<< HEAD
-Stream.eval(Task.now(23)).runLog.unsafeRun
-=======
 import fs2.Chunk
 
 val s1c = Stream.chunk(Chunk.doubles(Array(1.0, 2.0, 3.0)))
@@ -156,7 +153,6 @@
   case ds : Chunk.Doubles => /* do things unboxed */ ds
   case ds => ds.map(_ + 1)
 }
->>>>>>> a5f8f705
 ```
 
 _Note:_ The `mapChunks` function is another library primitive. It's used to implement `map` and `filter`.
