--- conflicted
+++ resolved
@@ -117,11 +117,7 @@
       "org.typelevel" %%% "cats-effect-testkit" % "3.0.0-M4" % Test,
       "org.scodec" %%% "scodec-bits" % "1.1.22",
       "org.typelevel" %%% "scalacheck-effect-munit" % "0.6.0" % Test,
-<<<<<<< HEAD
       "org.typelevel" %%% "munit-cats-effect-3" % "0.11.0" % Test
-    )
-=======
-      "org.typelevel" %%% "munit-cats-effect-2" % "0.11.0" % Test
     ),
     Compile / unmanagedSourceDirectories ++= {
       val major = if (isDotty.value) "-3" else "-2"
@@ -129,7 +125,6 @@
         _.sharedSrcDir(baseDirectory.value, "main").toList.map(f => file(f.getPath + major))
       )
     }
->>>>>>> 7672e6a6
   )
 
 lazy val coreJVM = core.jvm
