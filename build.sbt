--- conflicted
+++ resolved
@@ -18,18 +18,11 @@
 ThisBuild / homepage := Some(url("https://github.com/typelevel/fs2"))
 ThisBuild / startYear := Some(2013)
 
-<<<<<<< HEAD
-ThisBuild / crossScalaVersions := Seq("3.0.0-M2", "2.12.10", "2.13.4")
+ThisBuild / crossScalaVersions := Seq("3.0.0-M2", "3.0.0-M3", "2.12.10", "2.13.4")
 
 ThisBuild / versionIntroduced := Map(
-  "3.0.0-M2" -> "3.0.0"
-=======
-ThisBuild / crossScalaVersions := Seq("3.0.0-M2", "3.0.0-M3", "2.12.10", "2.13.4")
-
-ThisBuild / versionIntroduced := Map(
-  "3.0.0-M2" -> "2.4.99",
-  "3.0.0-M3" -> "2.4.99"
->>>>>>> d4d878c6
+  "3.0.0-M2" -> "3.0.0",
+  "3.0.0-M3" -> "3.0.0"
 )
 
 ThisBuild / githubWorkflowJavaVersions := Seq("adopt@1.11")
@@ -117,24 +110,14 @@
   .settings(
     name := "fs2-core",
     libraryDependencies ++= Seq(
-<<<<<<< HEAD
-      "org.typelevel" %%% "cats-core" % "2.3.0",
-      "org.typelevel" %%% "cats-laws" % "2.3.0" % Test,
-      "org.typelevel" %%% "cats-effect" % "3.0.0-M4",
-      "org.typelevel" %%% "cats-effect-laws" % "3.0.0-M4" % Test,
-      "org.typelevel" %%% "cats-effect-testkit" % "3.0.0-M4" % Test,
-      "org.scodec" %%% "scodec-bits" % "1.1.22",
-      "org.typelevel" %%% "scalacheck-effect-munit" % "0.6.0" % Test,
-      "org.typelevel" %%% "munit-cats-effect-3" % "0.11.0" % Test
-=======
       "org.typelevel" %%% "cats-core" % "2.3.1",
       "org.typelevel" %%% "cats-laws" % "2.3.1" % Test,
-      "org.typelevel" %%% "cats-effect" % "2.3.1",
-      "org.typelevel" %%% "cats-effect-laws" % "2.3.1" % Test,
+      "org.typelevel" %%% "cats-effect" % "3.0.0-M5",
+      "org.typelevel" %%% "cats-effect-laws" % "3.0.0-M5" % Test,
+      "org.typelevel" %%% "cats-effect-testkit" % "3.0.0-M5" % Test,
       "org.scodec" %%% "scodec-bits" % "1.1.23",
       "org.typelevel" %%% "scalacheck-effect-munit" % "0.7.0" % Test,
-      "org.typelevel" %%% "munit-cats-effect-2" % "0.12.0" % Test
->>>>>>> d4d878c6
+      "org.typelevel" %%% "munit-cats-effect-3" % "0.12.0" % Test
     ),
     Compile / unmanagedSourceDirectories ++= {
       val major = if (isDotty.value) "-3" else "-2"
