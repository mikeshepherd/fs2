--- conflicted
+++ resolved
@@ -87,11 +87,7 @@
       computePath: F[Path],
       limit: Long,
       flags: Seq[StandardOpenOption] = List(StandardOpenOption.CREATE)
-<<<<<<< HEAD
-  )(implicit F: Async[F]): Pipe[F, Byte, Unit] = {
-=======
-  ): Pipe[F, Byte, INothing] = {
->>>>>>> 749d0757
+  )(implicit F: Async[F]): Pipe[F, Byte, INothing] = {
     def openNewFile: Resource[F, FileHandle[F]] =
       Resource
         .liftF(computePath)
@@ -158,14 +154,9 @@
       pollTimeout: FiniteDuration = 1.second
   )(implicit F: Async[F]): Stream[F, Watcher.Event] =
     Stream
-<<<<<<< HEAD
       .resource(Watcher.default)
-      .flatMap(w => Stream.eval_(w.watch(path, types, modifiers)) ++ w.events(pollTimeout))
-=======
-      .resource(Watcher.default(blocker))
       .evalTap(_.watch(path, types, modifiers))
       .flatMap(_.events(pollTimeout))
->>>>>>> 749d0757
 
   /**
     * Checks if a file exists
