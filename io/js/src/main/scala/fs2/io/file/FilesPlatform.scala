/*
 * Copyright (c) 2013 Functional Streams for Scala
 *
 * Permission is hereby granted, free of charge, to any person obtaining a copy of
 * this software and associated documentation files (the "Software"), to deal in
 * the Software without restriction, including without limitation the rights to
 * use, copy, modify, merge, publish, distribute, sublicense, and/or sell copies of
 * the Software, and to permit persons to whom the Software is furnished to do so,
 * subject to the following conditions:
 *
 * The above copyright notice and this permission notice shall be included in all
 * copies or substantial portions of the Software.
 *
 * THE SOFTWARE IS PROVIDED "AS IS", WITHOUT WARRANTY OF ANY KIND, EXPRESS OR
 * IMPLIED, INCLUDING BUT NOT LIMITED TO THE WARRANTIES OF MERCHANTABILITY, FITNESS
 * FOR A PARTICULAR PURPOSE AND NONINFRINGEMENT. IN NO EVENT SHALL THE AUTHORS OR
 * COPYRIGHT HOLDERS BE LIABLE FOR ANY CLAIM, DAMAGES OR OTHER LIABILITY, WHETHER
 * IN AN ACTION OF CONTRACT, TORT OR OTHERWISE, ARISING FROM, OUT OF OR IN
 * CONNECTION WITH THE SOFTWARE OR THE USE OR OTHER DEALINGS IN THE SOFTWARE.
 */

package fs2
package io
package file

import cats.Monoid
import cats.effect.kernel.Async
import cats.effect.kernel.Resource
import cats.syntax.all._
import fs2.internal.jsdeps.node.fsMod
import fs2.internal.jsdeps.node.fsPromisesMod
import fs2.internal.jsdeps.node.pathMod
import fs2.io.file.Files.UnsealedFiles

<<<<<<< HEAD
private[file] trait FilesPlatform[F[_]]
=======
import java.time.Instant
import scala.concurrent.duration._

/** Enables interacting with the file system in a way modeled on Node.js `fs` module which in turn is modeled on standard POSIX functions.
  * @see [[https://nodejs.org/api/fs.html]]
  */
private[file] trait FilesPlatform[F[_]] {

  def access(path: Path, mode: AccessMode = AccessMode.F_OK): F[Boolean]

  def chmod(path: Path, mode: FileAccessMode): F[Unit]

  def chown(path: Path, uid: Long, guid: Long): F[Unit]

  def copyFile(src: Path, dest: Path, mode: CopyMode = CopyMode.Default): F[Unit]

  def lchown(path: Path, uid: Long, guid: Long): F[Unit]

  def link(existingPath: Path, newPath: Path): F[Unit]

  def lstat(path: Path): F[Stats]

  def mkdir(
      path: Path,
      recursive: Boolean = false,
      mode: FileAccessMode = FileAccessMode.Default
  ): F[Path]

  def mkdtemp(path: Path = Path.tmpdir, prefix: String = ""): Resource[F, Path]

  def open(
      path: Path,
      flags: NodeFlags = NodeFlags.r,
      mode: FileAccessMode = FileAccessMode.OpenDefault
  ): Resource[F, FileHandle[F]]

  def opendir(path: Path): Stream[F, Path]

  def readCursor(path: Path, flags: NodeFlags = NodeFlags.r): Resource[F, ReadCursor[F]]

  def readAll(path: Path, flags: NodeFlags = NodeFlags.r): Stream[F, Byte]

  def readlink(path: Path): F[Path]

  def realpath(path: Path): F[Path]

  def rename(oldPath: Path, newPath: Path): F[Unit]

  def rm(
      path: Path,
      force: Boolean = false,
      maxRetries: Int = 0,
      recursive: Boolean = false,
      retryDelay: FiniteDuration = 100.milliseconds
  ): F[Unit]

  def rmdir(path: Path, maxRetries: Int = 0, retryDelay: FiniteDuration = 100.milliseconds): F[Unit]

  def stat(path: Path): F[Stats]

  def unlink(path: Path): F[Unit]

  def walk(path: Path, maxDepth: Int = Int.MaxValue): Stream[F, Path]

  def writeAll(
      path: Path,
      flags: NodeFlags = NodeFlags.w,
      mode: FileAccessMode = FileAccessMode.OpenDefault
  ): Pipe[F, Byte, INothing]

  def writeCursor(
      path: Path,
      flags: NodeFlags = NodeFlags.w,
      mode: FileAccessMode = FileAccessMode.OpenDefault
  ): Resource[F, WriteCursor[F]]
}

final class AccessMode private (private[file] val mode: Long) extends AnyVal {
  def |(that: AccessMode) = AccessMode(this.mode | that.mode)
  def >=(that: AccessMode) = (this.mode & ~that.mode) == 0
}
object AccessMode {
  private def apply(mode: Long) = new AccessMode(mode)
  val F_OK = AccessMode(fsMod.constants.F_OK.toLong)
  val R_OK = AccessMode(fsMod.constants.R_OK.toLong)
  val W_OK = AccessMode(fsMod.constants.W_OK.toLong)
  val X_OK = AccessMode(fsMod.constants.X_OK.toLong)
}

final class CopyMode private (private[file] val mode: Long) extends AnyVal {
  def |(that: CopyMode) = CopyMode(this.mode | that.mode)
  def >=(that: CopyMode) = (this.mode & ~that.mode) == 0
}
object CopyMode {
  def apply(mode: Long) = new CopyMode(mode)
  val COPYFILE_EXCL = CopyMode(fsMod.constants.COPYFILE_EXCL.toLong)
  val COPYFILE_FICLONE = CopyMode(fsMod.constants.COPYFILE_FICLONE.toLong)
  val COPYFILE_FICLONE_FORCE = CopyMode(fsMod.constants.COPYFILE_FICLONE_FORCE.toLong)

  private[file] val Default = CopyMode(0)
}

sealed abstract class NodeFlags
object NodeFlags {
  case object a extends NodeFlags
  case object ax extends NodeFlags
  case object `a+` extends NodeFlags
  case object `ax+` extends NodeFlags
  case object `as` extends NodeFlags
  case object `as+` extends NodeFlags
  case object r extends NodeFlags
  case object `r+` extends NodeFlags
  case object `rs+` extends NodeFlags
  case object w extends NodeFlags
  case object wx extends NodeFlags
  case object `w+` extends NodeFlags
  case object `wx+` extends NodeFlags
}

final class FileMode private (private val mode: Long) extends AnyVal {
  def |(that: FileMode) = FileMode(this.mode | that.mode)
  def >=(that: FileMode) = (this.mode & ~that.mode) == 0
  def `type`: FileTypeMode = FileTypeMode(FileTypeMode.S_IFMT.mode & mode)
  def access: FileAccessMode = FileAccessMode(~FileTypeMode.S_IFMT.mode & mode)
}
object FileMode {
  def apply(`type`: FileTypeMode, access: FileAccessMode): FileMode =
    apply(`type`.mode | access.mode)
  private[file] def apply(mode: Long) = new FileMode(mode)
}

final class FileTypeMode private (private[file] val mode: Long) extends AnyVal {
  def |(that: FileTypeMode) = FileTypeMode(this.mode | that.mode)
  def >=(that: FileTypeMode) = (this.mode & ~that.mode) == 0
}

object FileTypeMode {
  private[file] def apply(mode: Long) = new FileTypeMode(mode)
  val S_IFREG = FileTypeMode(fsMod.constants.S_IFREG.toLong)
  val S_IFDIR = FileTypeMode(fsMod.constants.S_IFDIR.toLong)
  val S_IFCHR = FileTypeMode(fsMod.constants.S_IFCHR.toLong)
  val S_IFBLK = FileTypeMode(fsMod.constants.S_IFBLK.toLong)
  val S_IFIFO = FileTypeMode(fsMod.constants.S_IFIFO.toLong)
  val S_IFLNK = FileTypeMode(fsMod.constants.S_IFLNK.toLong)
  val S_IFSOCK = FileTypeMode(fsMod.constants.S_IFSOCK.toLong)
  val S_IFMT = FileTypeMode(fsMod.constants.S_IFMT.toLong)
}

final class FileAccessMode private (private[file] val mode: Long) extends AnyVal {
  def |(that: FileAccessMode) = FileAccessMode(this.mode | that.mode)
  def >=(that: FileAccessMode) = (this.mode & ~that.mode) == 0
}
object FileAccessMode {
  private[file] def apply(mode: Long) = new FileAccessMode(mode)
  val S_IRUSR = FileAccessMode(1 << 8)
  val S_IWUSR = FileAccessMode(1 << 7)
  val S_IXUSR = FileAccessMode(1 << 6)
  val S_IRWXU = S_IRUSR | S_IWUSR | S_IXUSR
  val S_IRGRP = FileAccessMode(1 << 5)
  val S_IWGRP = FileAccessMode(1 << 4)
  val S_IXGRP = FileAccessMode(1 << 3)
  val S_IRWXG = S_IRGRP | S_IWGRP | S_IXGRP
  val S_IROTH = FileAccessMode(1 << 2)
  val S_IWOTH = FileAccessMode(1 << 1)
  val S_IXOTH = FileAccessMode(1 << 0)
  val S_IRWXO = S_IROTH | S_IWOTH | S_IXOTH

  private[file] val Default = S_IRWXU | S_IRWXG | S_IRWXO
  private[file] val OpenDefault = S_IRUSR | S_IWUSR | S_IRGRP | S_IWGRP | S_IROTH | S_IWOTH
}

sealed trait Stats {
  def isBlockDevice: Boolean
  def isCharacterDevice: Boolean
  def isDirectory: Boolean
  def isFIFO: Boolean
  def isFile: Boolean
  def isSocket: Boolean
  def isSymbolicLink: Boolean
  def dev: Long
  def ino: Long
  def nlink: Long
  def uid: Long
  def gid: Long
  def rdev: Long
  def mode: FileMode
  def size: Long
  def blksize: Long
  def blocks: Long
  def atime: Instant
  def mtime: Instant
  def ctime: Instant
  def birthtime: Instant
}
>>>>>>> 1490de0f

private[fs2] trait FilesCompanionPlatform {

  implicit def forAsync[F[_]: Async]: Files[F] = new NodeFiles[F]

<<<<<<< HEAD
  private final class NodeFiles[F[_]](implicit F: Async[F]) extends UnsealedFiles[F] {
=======
  private final class AsyncPosixFiles[F[_]](implicit F: Async[F]) extends UnsealedFiles[F] {
>>>>>>> 1490de0f

    private def combineFlags(flags: Flags): Double = flags.value
      .foldMap(_.bits)(new Monoid[Long] {
        override def combine(x: Long, y: Long): Long = x | y
        override def empty: Long = 0
      })
      .toDouble

    def open(path: Path, flags: Flags): Resource[F, FileHandle[F]] = Resource
      .make(
        F.fromPromise(
          F.delay(fsPromisesMod.open(path.toString, combineFlags(flags)))
        )
      )(fd => F.fromPromise(F.delay(fd.close())))
      .map(FileHandle.make[F])

<<<<<<< HEAD
    private def readStream(path: Path, chunkSize: Int, flags: Flags)(
        f: fsMod.ReadStreamOptions => fsMod.ReadStreamOptions
    ): Stream[F, Byte] =
=======
    override def readAll(path: Path, chunkSize: Int, flags: Flags): Stream[F, Byte] =
>>>>>>> 1490de0f
      Stream.resource(open(path, flags)).flatMap { handle =>
        readReadable(
          F.delay(
            fsMod
              .createReadStream(
                path.toString,
                f(fsMod.ReadStreamOptions().setFd(handle.fd).setHighWaterMark(chunkSize.toDouble))
              )
              .asInstanceOf[Readable]
          )
        )
      }

<<<<<<< HEAD
    def readAll(path: Path, chunkSize: Int, flags: Flags): Stream[F, Byte] =
      readStream(path, chunkSize, flags)(identity)

    def readRange(path: Path, chunkSize: Int, start: Long, end: Long): Stream[F, Byte] =
      readStream(path, chunkSize, Flags.Read)(_.setStart(start.toDouble).setEnd((end - 1).toDouble))

    def writeAll(path: Path, flags: Flags): Pipe[F, Byte, INothing] =
=======
    override def writeAll(path: Path, flags: Flags): Pipe[F, Byte, INothing] =
>>>>>>> 1490de0f
      in =>
        Stream.resource(open(path, flags)).flatMap { handle =>
          in.through {
            writeWritable(
              F.delay(
                fsMod
                  .createWriteStream(
                    path.toString,
                    fsMod.StreamOptions().setFd(handle.fd)
                  )
                  .asInstanceOf[Writable]
              )
            )
          }
        }

<<<<<<< HEAD
=======
    override def access(path: Path, mode: AccessMode): F[Boolean] =
      F.fromPromise(F.delay(fsPromisesMod.access(path.toJS, mode.mode.toDouble)))
        .redeem(_ => false, _ => true)

    override def chmod(path: Path, mode: FileAccessMode): F[Unit] =
      F.fromPromise(F.delay(fsPromisesMod.chmod(path.toJS, mode.mode.toDouble)))

    override def chown(path: Path, uid: Long, guid: Long): F[Unit] =
      F.fromPromise(F.delay(fsPromisesMod.chown(path.toJS, uid.toDouble, guid.toDouble)))

    override def copyFile(src: Path, dest: Path, mode: CopyMode): F[Unit] =
      F.fromPromise(F.delay(fsPromisesMod.copyFile(src.toJS, dest.toJS, mode.mode.toDouble)))

    override def lchown(path: Path, uid: Long, guid: Long): F[Unit] =
      F.fromPromise(F.delay(fsPromisesMod.lchown(path.toJS, uid.toDouble, guid.toDouble)))

    override def link(existingPath: Path, newPath: Path): F[Unit] =
      F.fromPromise(F.delay(fsPromisesMod.link(existingPath.toJS, newPath.toJS)))

    override def lstat(path: Path): F[Stats] =
      F.fromPromise(F.delay(fsPromisesMod.lstat(path.toJS))).map(new WrappedJSStats(_))

    override def mkdir(path: Path, recursive: Boolean, mode: FileAccessMode): F[Path] =
      F.fromPromise(
        F.delay(
          fsPromisesMod.mkdir(
            path.toJS,
            fsMod.MakeDirectoryOptions().setRecursive(recursive).setMode(mode.mode.toDouble)
          )
        )
      ).map(_.fold(path)(Path(_)))

    override def mkdtemp(path: Path, prefix: String): Resource[F, Path] =
      Resource
        .make(
          F.fromPromise(F.delay(fsPromisesMod.mkdtemp(path.toString + pathMod.sep + prefix)))
            .map(Path(_))
        )(
          rm(_, force = true, recursive = true)
        )

    override def open(
        path: Path,
        flags: NodeFlags,
        mode: FileAccessMode
    ): Resource[F, FileHandle[F]] =
      Resource
        .make(
          F.fromPromise(
            F.delay(fsPromisesMod.open(path.toJS, flags.toString, mode.mode.toDouble))
          )
        )(fd => F.fromPromise(F.delay(fd.close())))
        .map(FileHandle.make[F])

    override def opendir(path: Path): Stream[F, Path] =
      Stream
        .bracket(F.fromPromise(F.delay(fsPromisesMod.opendir(path.toString))))(dir =>
          F.fromPromise(F.delay(dir.close()))
        )
        .flatMap { dir =>
          Stream
            .repeatEval(F.fromPromise(F.delay(dir.read())))
            .map(dirent => Option(dirent.asInstanceOf[fsMod.Dirent]))
            .unNoneTerminate
            .map(dirent => path / Path(dirent.name))
        }

    def readCursor(path: Path): Resource[F, ReadCursor[F]] =
      readCursor(path, NodeFlags.r)

    override def readCursor(path: Path, flags: NodeFlags): Resource[F, ReadCursor[F]] =
      open(path, flags).map(ReadCursor(_, 0L))

    def readAll(path: Path, chunkSize: Int): Stream[F, Byte] =
      readAll(path, NodeFlags.r)

    override def readAll(path: Path, flags: NodeFlags): Stream[F, Byte] =
      readReadable(
        F.delay(
          fsMod
            .createReadStream(
              path.toJS,
              fsMod.ReadStreamOptions().setFlags(flags.toString)
            )
            .asInstanceOf[Readable]
        )
      )

    override def readRange(path: Path, chunkSize: Int, start: Long, end: Long): Stream[F, Byte] =
      readReadable(
        F.delay(
          fsMod
            .createReadStream(
              path.toJS,
              fsMod
                .ReadStreamOptions()
                .setFlags(NodeFlags.r.toString)
                .setStart(start.toDouble)
                .setEnd((end - 1).toDouble)
            )
            .asInstanceOf[Readable]
        )
      )

    override def readlink(path: Path): F[Path] =
      F.fromPromise(F.delay(fsPromisesMod.readlink(path.toJS))).map(Path(_))

    override def realpath(path: Path): F[Path] =
      F.fromPromise(F.delay(fsPromisesMod.realpath(path.toJS))).map(Path(_))

    override def rename(oldPath: Path, newPath: Path): F[Unit] =
      F.fromPromise(F.delay(fsPromisesMod.rename(oldPath.toJS, newPath.toJS)))

    override def rm(
        path: Path,
        force: Boolean,
        maxRetries: Int,
        recursive: Boolean,
        retryDelay: FiniteDuration
    ): F[Unit] =
      F.fromPromise(
        F.delay(
          fsPromisesMod.rm(
            path.toJS,
            fsMod
              .RmOptions()
              .setForce(force)
              .setMaxRetries(maxRetries.toDouble)
              .setRecursive(recursive)
              .setRetryDelay(retryDelay.toMillis.toDouble)
          )
        )
      )

    override def rmdir(path: Path, maxRetries: Int, retryDelay: FiniteDuration): F[Unit] =
      F.fromPromise(
        F.delay(
          fsPromisesMod.rmdir(
            path.toJS,
            fsMod
              .RmDirOptions()
              .setMaxRetries(maxRetries.toDouble)
              .setRetryDelay(retryDelay.toMillis.toDouble)
          )
        )
      )

    override def stat(path: Path): F[Stats] =
      F.fromPromise(F.delay(fsPromisesMod.stat(path.toJS))).map(new WrappedJSStats(_))

    override def unlink(path: Path): F[Unit] =
      F.fromPromise(F.delay(fsPromisesMod.unlink(path.toJS)))

    override def walk(path: Path, maxDepth: Int): Stream[F, Path] =
      Stream.emit(path) ++ (if (maxDepth > 0)
                              Stream.eval(stat(path)).filter(_.isDirectory) >> opendir(path)
                                .flatMap(walk(_, maxDepth - 1))
                            else Stream.empty)

    override def writeCursor(
        path: Path,
        flags: NodeFlags,
        mode: FileAccessMode
    ): Resource[F, WriteCursor[F]] =
      open(path, flags, mode).map(WriteCursor(_, 0L))

    override def writeAll(
        path: Path,
        flags: NodeFlags,
        mode: FileAccessMode
    ): Pipe[F, Byte, INothing] =
      writeWritable(
        F.delay(
          fsMod
            .createWriteStream(
              path.toJS,
              fsMod.StreamOptions().setFlags(flags.toString).setMode(mode.mode.toDouble)
            )
            .asInstanceOf[Writable]
        )
      )

    override def writeCursorFromFileHandle(
        file: FileHandle[F],
        append: Boolean
    ): F[WriteCursor[F]] =
      if (append) file.size.map(s => WriteCursor(file, s)) else WriteCursor(file, 0L).pure[F]
  }

  private final class WrappedJSStats(private val stats: fsMod.Stats) extends Stats {
    override def isBlockDevice: Boolean = stats.isBlockDevice()
    override def isCharacterDevice: Boolean = stats.isCharacterDevice()
    override def isDirectory: Boolean = stats.isDirectory()
    override def isFIFO: Boolean = stats.isFIFO()
    override def isFile: Boolean = stats.isFile()
    override def isSocket: Boolean = stats.isSocket()
    override def isSymbolicLink: Boolean = stats.isSymbolicLink()
    override def dev: Long = stats.dev.toLong
    override def ino: Long = stats.ino.toLong
    override def nlink: Long = stats.nlink.toLong
    override def uid: Long = stats.uid.toLong
    override def gid: Long = stats.gid.toLong
    override def rdev: Long = stats.rdev.toLong
    override def mode: FileMode = FileMode(stats.mode.toLong)
    override def size: Long = stats.size.toLong
    override def blksize: Long = stats.blksize.toLong
    override def blocks: Long = stats.blocks.toLong
    override def atime: Instant = Instant.ofEpochMilli(stats.atimeMs.toLong)
    override def mtime: Instant = Instant.ofEpochMilli(stats.mtimeMs.toLong)
    override def ctime: Instant = Instant.ofEpochMilli(stats.ctimeMs.toLong)
    override def birthtime: Instant = Instant.ofEpochMilli(stats.birthtimeMs.toLong)
>>>>>>> 1490de0f
  }

}<|MERGE_RESOLUTION|>--- conflicted
+++ resolved
@@ -29,217 +29,15 @@
 import cats.syntax.all._
 import fs2.internal.jsdeps.node.fsMod
 import fs2.internal.jsdeps.node.fsPromisesMod
-import fs2.internal.jsdeps.node.pathMod
 import fs2.io.file.Files.UnsealedFiles
 
-<<<<<<< HEAD
 private[file] trait FilesPlatform[F[_]]
-=======
-import java.time.Instant
-import scala.concurrent.duration._
-
-/** Enables interacting with the file system in a way modeled on Node.js `fs` module which in turn is modeled on standard POSIX functions.
-  * @see [[https://nodejs.org/api/fs.html]]
-  */
-private[file] trait FilesPlatform[F[_]] {
-
-  def access(path: Path, mode: AccessMode = AccessMode.F_OK): F[Boolean]
-
-  def chmod(path: Path, mode: FileAccessMode): F[Unit]
-
-  def chown(path: Path, uid: Long, guid: Long): F[Unit]
-
-  def copyFile(src: Path, dest: Path, mode: CopyMode = CopyMode.Default): F[Unit]
-
-  def lchown(path: Path, uid: Long, guid: Long): F[Unit]
-
-  def link(existingPath: Path, newPath: Path): F[Unit]
-
-  def lstat(path: Path): F[Stats]
-
-  def mkdir(
-      path: Path,
-      recursive: Boolean = false,
-      mode: FileAccessMode = FileAccessMode.Default
-  ): F[Path]
-
-  def mkdtemp(path: Path = Path.tmpdir, prefix: String = ""): Resource[F, Path]
-
-  def open(
-      path: Path,
-      flags: NodeFlags = NodeFlags.r,
-      mode: FileAccessMode = FileAccessMode.OpenDefault
-  ): Resource[F, FileHandle[F]]
-
-  def opendir(path: Path): Stream[F, Path]
-
-  def readCursor(path: Path, flags: NodeFlags = NodeFlags.r): Resource[F, ReadCursor[F]]
-
-  def readAll(path: Path, flags: NodeFlags = NodeFlags.r): Stream[F, Byte]
-
-  def readlink(path: Path): F[Path]
-
-  def realpath(path: Path): F[Path]
-
-  def rename(oldPath: Path, newPath: Path): F[Unit]
-
-  def rm(
-      path: Path,
-      force: Boolean = false,
-      maxRetries: Int = 0,
-      recursive: Boolean = false,
-      retryDelay: FiniteDuration = 100.milliseconds
-  ): F[Unit]
-
-  def rmdir(path: Path, maxRetries: Int = 0, retryDelay: FiniteDuration = 100.milliseconds): F[Unit]
-
-  def stat(path: Path): F[Stats]
-
-  def unlink(path: Path): F[Unit]
-
-  def walk(path: Path, maxDepth: Int = Int.MaxValue): Stream[F, Path]
-
-  def writeAll(
-      path: Path,
-      flags: NodeFlags = NodeFlags.w,
-      mode: FileAccessMode = FileAccessMode.OpenDefault
-  ): Pipe[F, Byte, INothing]
-
-  def writeCursor(
-      path: Path,
-      flags: NodeFlags = NodeFlags.w,
-      mode: FileAccessMode = FileAccessMode.OpenDefault
-  ): Resource[F, WriteCursor[F]]
-}
-
-final class AccessMode private (private[file] val mode: Long) extends AnyVal {
-  def |(that: AccessMode) = AccessMode(this.mode | that.mode)
-  def >=(that: AccessMode) = (this.mode & ~that.mode) == 0
-}
-object AccessMode {
-  private def apply(mode: Long) = new AccessMode(mode)
-  val F_OK = AccessMode(fsMod.constants.F_OK.toLong)
-  val R_OK = AccessMode(fsMod.constants.R_OK.toLong)
-  val W_OK = AccessMode(fsMod.constants.W_OK.toLong)
-  val X_OK = AccessMode(fsMod.constants.X_OK.toLong)
-}
-
-final class CopyMode private (private[file] val mode: Long) extends AnyVal {
-  def |(that: CopyMode) = CopyMode(this.mode | that.mode)
-  def >=(that: CopyMode) = (this.mode & ~that.mode) == 0
-}
-object CopyMode {
-  def apply(mode: Long) = new CopyMode(mode)
-  val COPYFILE_EXCL = CopyMode(fsMod.constants.COPYFILE_EXCL.toLong)
-  val COPYFILE_FICLONE = CopyMode(fsMod.constants.COPYFILE_FICLONE.toLong)
-  val COPYFILE_FICLONE_FORCE = CopyMode(fsMod.constants.COPYFILE_FICLONE_FORCE.toLong)
-
-  private[file] val Default = CopyMode(0)
-}
-
-sealed abstract class NodeFlags
-object NodeFlags {
-  case object a extends NodeFlags
-  case object ax extends NodeFlags
-  case object `a+` extends NodeFlags
-  case object `ax+` extends NodeFlags
-  case object `as` extends NodeFlags
-  case object `as+` extends NodeFlags
-  case object r extends NodeFlags
-  case object `r+` extends NodeFlags
-  case object `rs+` extends NodeFlags
-  case object w extends NodeFlags
-  case object wx extends NodeFlags
-  case object `w+` extends NodeFlags
-  case object `wx+` extends NodeFlags
-}
-
-final class FileMode private (private val mode: Long) extends AnyVal {
-  def |(that: FileMode) = FileMode(this.mode | that.mode)
-  def >=(that: FileMode) = (this.mode & ~that.mode) == 0
-  def `type`: FileTypeMode = FileTypeMode(FileTypeMode.S_IFMT.mode & mode)
-  def access: FileAccessMode = FileAccessMode(~FileTypeMode.S_IFMT.mode & mode)
-}
-object FileMode {
-  def apply(`type`: FileTypeMode, access: FileAccessMode): FileMode =
-    apply(`type`.mode | access.mode)
-  private[file] def apply(mode: Long) = new FileMode(mode)
-}
-
-final class FileTypeMode private (private[file] val mode: Long) extends AnyVal {
-  def |(that: FileTypeMode) = FileTypeMode(this.mode | that.mode)
-  def >=(that: FileTypeMode) = (this.mode & ~that.mode) == 0
-}
-
-object FileTypeMode {
-  private[file] def apply(mode: Long) = new FileTypeMode(mode)
-  val S_IFREG = FileTypeMode(fsMod.constants.S_IFREG.toLong)
-  val S_IFDIR = FileTypeMode(fsMod.constants.S_IFDIR.toLong)
-  val S_IFCHR = FileTypeMode(fsMod.constants.S_IFCHR.toLong)
-  val S_IFBLK = FileTypeMode(fsMod.constants.S_IFBLK.toLong)
-  val S_IFIFO = FileTypeMode(fsMod.constants.S_IFIFO.toLong)
-  val S_IFLNK = FileTypeMode(fsMod.constants.S_IFLNK.toLong)
-  val S_IFSOCK = FileTypeMode(fsMod.constants.S_IFSOCK.toLong)
-  val S_IFMT = FileTypeMode(fsMod.constants.S_IFMT.toLong)
-}
-
-final class FileAccessMode private (private[file] val mode: Long) extends AnyVal {
-  def |(that: FileAccessMode) = FileAccessMode(this.mode | that.mode)
-  def >=(that: FileAccessMode) = (this.mode & ~that.mode) == 0
-}
-object FileAccessMode {
-  private[file] def apply(mode: Long) = new FileAccessMode(mode)
-  val S_IRUSR = FileAccessMode(1 << 8)
-  val S_IWUSR = FileAccessMode(1 << 7)
-  val S_IXUSR = FileAccessMode(1 << 6)
-  val S_IRWXU = S_IRUSR | S_IWUSR | S_IXUSR
-  val S_IRGRP = FileAccessMode(1 << 5)
-  val S_IWGRP = FileAccessMode(1 << 4)
-  val S_IXGRP = FileAccessMode(1 << 3)
-  val S_IRWXG = S_IRGRP | S_IWGRP | S_IXGRP
-  val S_IROTH = FileAccessMode(1 << 2)
-  val S_IWOTH = FileAccessMode(1 << 1)
-  val S_IXOTH = FileAccessMode(1 << 0)
-  val S_IRWXO = S_IROTH | S_IWOTH | S_IXOTH
-
-  private[file] val Default = S_IRWXU | S_IRWXG | S_IRWXO
-  private[file] val OpenDefault = S_IRUSR | S_IWUSR | S_IRGRP | S_IWGRP | S_IROTH | S_IWOTH
-}
-
-sealed trait Stats {
-  def isBlockDevice: Boolean
-  def isCharacterDevice: Boolean
-  def isDirectory: Boolean
-  def isFIFO: Boolean
-  def isFile: Boolean
-  def isSocket: Boolean
-  def isSymbolicLink: Boolean
-  def dev: Long
-  def ino: Long
-  def nlink: Long
-  def uid: Long
-  def gid: Long
-  def rdev: Long
-  def mode: FileMode
-  def size: Long
-  def blksize: Long
-  def blocks: Long
-  def atime: Instant
-  def mtime: Instant
-  def ctime: Instant
-  def birthtime: Instant
-}
->>>>>>> 1490de0f
 
 private[fs2] trait FilesCompanionPlatform {
 
   implicit def forAsync[F[_]: Async]: Files[F] = new NodeFiles[F]
 
-<<<<<<< HEAD
   private final class NodeFiles[F[_]](implicit F: Async[F]) extends UnsealedFiles[F] {
-=======
-  private final class AsyncPosixFiles[F[_]](implicit F: Async[F]) extends UnsealedFiles[F] {
->>>>>>> 1490de0f
 
     private def combineFlags(flags: Flags): Double = flags.value
       .foldMap(_.bits)(new Monoid[Long] {
@@ -256,13 +54,9 @@
       )(fd => F.fromPromise(F.delay(fd.close())))
       .map(FileHandle.make[F])
 
-<<<<<<< HEAD
     private def readStream(path: Path, chunkSize: Int, flags: Flags)(
         f: fsMod.ReadStreamOptions => fsMod.ReadStreamOptions
     ): Stream[F, Byte] =
-=======
-    override def readAll(path: Path, chunkSize: Int, flags: Flags): Stream[F, Byte] =
->>>>>>> 1490de0f
       Stream.resource(open(path, flags)).flatMap { handle =>
         readReadable(
           F.delay(
@@ -276,17 +70,13 @@
         )
       }
 
-<<<<<<< HEAD
-    def readAll(path: Path, chunkSize: Int, flags: Flags): Stream[F, Byte] =
+    override def readAll(path: Path, chunkSize: Int, flags: Flags): Stream[F, Byte] =
       readStream(path, chunkSize, flags)(identity)
 
-    def readRange(path: Path, chunkSize: Int, start: Long, end: Long): Stream[F, Byte] =
+    override def readRange(path: Path, chunkSize: Int, start: Long, end: Long): Stream[F, Byte] =
       readStream(path, chunkSize, Flags.Read)(_.setStart(start.toDouble).setEnd((end - 1).toDouble))
 
-    def writeAll(path: Path, flags: Flags): Pipe[F, Byte, INothing] =
-=======
     override def writeAll(path: Path, flags: Flags): Pipe[F, Byte, INothing] =
->>>>>>> 1490de0f
       in =>
         Stream.resource(open(path, flags)).flatMap { handle =>
           in.through {
@@ -303,220 +93,6 @@
           }
         }
 
-<<<<<<< HEAD
-=======
-    override def access(path: Path, mode: AccessMode): F[Boolean] =
-      F.fromPromise(F.delay(fsPromisesMod.access(path.toJS, mode.mode.toDouble)))
-        .redeem(_ => false, _ => true)
-
-    override def chmod(path: Path, mode: FileAccessMode): F[Unit] =
-      F.fromPromise(F.delay(fsPromisesMod.chmod(path.toJS, mode.mode.toDouble)))
-
-    override def chown(path: Path, uid: Long, guid: Long): F[Unit] =
-      F.fromPromise(F.delay(fsPromisesMod.chown(path.toJS, uid.toDouble, guid.toDouble)))
-
-    override def copyFile(src: Path, dest: Path, mode: CopyMode): F[Unit] =
-      F.fromPromise(F.delay(fsPromisesMod.copyFile(src.toJS, dest.toJS, mode.mode.toDouble)))
-
-    override def lchown(path: Path, uid: Long, guid: Long): F[Unit] =
-      F.fromPromise(F.delay(fsPromisesMod.lchown(path.toJS, uid.toDouble, guid.toDouble)))
-
-    override def link(existingPath: Path, newPath: Path): F[Unit] =
-      F.fromPromise(F.delay(fsPromisesMod.link(existingPath.toJS, newPath.toJS)))
-
-    override def lstat(path: Path): F[Stats] =
-      F.fromPromise(F.delay(fsPromisesMod.lstat(path.toJS))).map(new WrappedJSStats(_))
-
-    override def mkdir(path: Path, recursive: Boolean, mode: FileAccessMode): F[Path] =
-      F.fromPromise(
-        F.delay(
-          fsPromisesMod.mkdir(
-            path.toJS,
-            fsMod.MakeDirectoryOptions().setRecursive(recursive).setMode(mode.mode.toDouble)
-          )
-        )
-      ).map(_.fold(path)(Path(_)))
-
-    override def mkdtemp(path: Path, prefix: String): Resource[F, Path] =
-      Resource
-        .make(
-          F.fromPromise(F.delay(fsPromisesMod.mkdtemp(path.toString + pathMod.sep + prefix)))
-            .map(Path(_))
-        )(
-          rm(_, force = true, recursive = true)
-        )
-
-    override def open(
-        path: Path,
-        flags: NodeFlags,
-        mode: FileAccessMode
-    ): Resource[F, FileHandle[F]] =
-      Resource
-        .make(
-          F.fromPromise(
-            F.delay(fsPromisesMod.open(path.toJS, flags.toString, mode.mode.toDouble))
-          )
-        )(fd => F.fromPromise(F.delay(fd.close())))
-        .map(FileHandle.make[F])
-
-    override def opendir(path: Path): Stream[F, Path] =
-      Stream
-        .bracket(F.fromPromise(F.delay(fsPromisesMod.opendir(path.toString))))(dir =>
-          F.fromPromise(F.delay(dir.close()))
-        )
-        .flatMap { dir =>
-          Stream
-            .repeatEval(F.fromPromise(F.delay(dir.read())))
-            .map(dirent => Option(dirent.asInstanceOf[fsMod.Dirent]))
-            .unNoneTerminate
-            .map(dirent => path / Path(dirent.name))
-        }
-
-    def readCursor(path: Path): Resource[F, ReadCursor[F]] =
-      readCursor(path, NodeFlags.r)
-
-    override def readCursor(path: Path, flags: NodeFlags): Resource[F, ReadCursor[F]] =
-      open(path, flags).map(ReadCursor(_, 0L))
-
-    def readAll(path: Path, chunkSize: Int): Stream[F, Byte] =
-      readAll(path, NodeFlags.r)
-
-    override def readAll(path: Path, flags: NodeFlags): Stream[F, Byte] =
-      readReadable(
-        F.delay(
-          fsMod
-            .createReadStream(
-              path.toJS,
-              fsMod.ReadStreamOptions().setFlags(flags.toString)
-            )
-            .asInstanceOf[Readable]
-        )
-      )
-
-    override def readRange(path: Path, chunkSize: Int, start: Long, end: Long): Stream[F, Byte] =
-      readReadable(
-        F.delay(
-          fsMod
-            .createReadStream(
-              path.toJS,
-              fsMod
-                .ReadStreamOptions()
-                .setFlags(NodeFlags.r.toString)
-                .setStart(start.toDouble)
-                .setEnd((end - 1).toDouble)
-            )
-            .asInstanceOf[Readable]
-        )
-      )
-
-    override def readlink(path: Path): F[Path] =
-      F.fromPromise(F.delay(fsPromisesMod.readlink(path.toJS))).map(Path(_))
-
-    override def realpath(path: Path): F[Path] =
-      F.fromPromise(F.delay(fsPromisesMod.realpath(path.toJS))).map(Path(_))
-
-    override def rename(oldPath: Path, newPath: Path): F[Unit] =
-      F.fromPromise(F.delay(fsPromisesMod.rename(oldPath.toJS, newPath.toJS)))
-
-    override def rm(
-        path: Path,
-        force: Boolean,
-        maxRetries: Int,
-        recursive: Boolean,
-        retryDelay: FiniteDuration
-    ): F[Unit] =
-      F.fromPromise(
-        F.delay(
-          fsPromisesMod.rm(
-            path.toJS,
-            fsMod
-              .RmOptions()
-              .setForce(force)
-              .setMaxRetries(maxRetries.toDouble)
-              .setRecursive(recursive)
-              .setRetryDelay(retryDelay.toMillis.toDouble)
-          )
-        )
-      )
-
-    override def rmdir(path: Path, maxRetries: Int, retryDelay: FiniteDuration): F[Unit] =
-      F.fromPromise(
-        F.delay(
-          fsPromisesMod.rmdir(
-            path.toJS,
-            fsMod
-              .RmDirOptions()
-              .setMaxRetries(maxRetries.toDouble)
-              .setRetryDelay(retryDelay.toMillis.toDouble)
-          )
-        )
-      )
-
-    override def stat(path: Path): F[Stats] =
-      F.fromPromise(F.delay(fsPromisesMod.stat(path.toJS))).map(new WrappedJSStats(_))
-
-    override def unlink(path: Path): F[Unit] =
-      F.fromPromise(F.delay(fsPromisesMod.unlink(path.toJS)))
-
-    override def walk(path: Path, maxDepth: Int): Stream[F, Path] =
-      Stream.emit(path) ++ (if (maxDepth > 0)
-                              Stream.eval(stat(path)).filter(_.isDirectory) >> opendir(path)
-                                .flatMap(walk(_, maxDepth - 1))
-                            else Stream.empty)
-
-    override def writeCursor(
-        path: Path,
-        flags: NodeFlags,
-        mode: FileAccessMode
-    ): Resource[F, WriteCursor[F]] =
-      open(path, flags, mode).map(WriteCursor(_, 0L))
-
-    override def writeAll(
-        path: Path,
-        flags: NodeFlags,
-        mode: FileAccessMode
-    ): Pipe[F, Byte, INothing] =
-      writeWritable(
-        F.delay(
-          fsMod
-            .createWriteStream(
-              path.toJS,
-              fsMod.StreamOptions().setFlags(flags.toString).setMode(mode.mode.toDouble)
-            )
-            .asInstanceOf[Writable]
-        )
-      )
-
-    override def writeCursorFromFileHandle(
-        file: FileHandle[F],
-        append: Boolean
-    ): F[WriteCursor[F]] =
-      if (append) file.size.map(s => WriteCursor(file, s)) else WriteCursor(file, 0L).pure[F]
-  }
-
-  private final class WrappedJSStats(private val stats: fsMod.Stats) extends Stats {
-    override def isBlockDevice: Boolean = stats.isBlockDevice()
-    override def isCharacterDevice: Boolean = stats.isCharacterDevice()
-    override def isDirectory: Boolean = stats.isDirectory()
-    override def isFIFO: Boolean = stats.isFIFO()
-    override def isFile: Boolean = stats.isFile()
-    override def isSocket: Boolean = stats.isSocket()
-    override def isSymbolicLink: Boolean = stats.isSymbolicLink()
-    override def dev: Long = stats.dev.toLong
-    override def ino: Long = stats.ino.toLong
-    override def nlink: Long = stats.nlink.toLong
-    override def uid: Long = stats.uid.toLong
-    override def gid: Long = stats.gid.toLong
-    override def rdev: Long = stats.rdev.toLong
-    override def mode: FileMode = FileMode(stats.mode.toLong)
-    override def size: Long = stats.size.toLong
-    override def blksize: Long = stats.blksize.toLong
-    override def blocks: Long = stats.blocks.toLong
-    override def atime: Instant = Instant.ofEpochMilli(stats.atimeMs.toLong)
-    override def mtime: Instant = Instant.ofEpochMilli(stats.mtimeMs.toLong)
-    override def ctime: Instant = Instant.ofEpochMilli(stats.ctimeMs.toLong)
-    override def birthtime: Instant = Instant.ofEpochMilli(stats.birthtimeMs.toLong)
->>>>>>> 1490de0f
   }
 
 }