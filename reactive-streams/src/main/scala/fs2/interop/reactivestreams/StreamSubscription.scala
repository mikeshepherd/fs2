--- conflicted
+++ resolved
@@ -88,11 +88,7 @@
   // See https://github.com/zainab-ali/fs2-reactive-streams/issues/29
   // and https://github.com/zainab-ali/fs2-reactive-streams/issues/46
   def cancel(): Unit =
-<<<<<<< HEAD
     cancelled.set(true).to[IO].unsafeRunSync()
-=======
-    cancelled.set(true).toIO.unsafeRunSync()
->>>>>>> d455ec82
 
   def request(n: Long): Unit = {
     val request: F[Request] =
