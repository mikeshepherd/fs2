--- conflicted
+++ resolved
@@ -188,7 +188,6 @@
     group("left associated") {
       Ns.foreach { N =>
         test(N.toString) {
-<<<<<<< HEAD
           Counter[SyncIO]
             .flatMap { open =>
               Counter[SyncIO].flatMap { ok =>
@@ -201,19 +200,6 @@
                     .foldLeft(Stream.raiseError[SyncIO](new Err): Stream[SyncIO, Int]) {
                       (acc, hd) =>
                         acc.handleErrorWith(_ => hd)
-=======
-          Counter[IO]
-            .flatMap { open =>
-              Counter[IO].flatMap { ok =>
-                val bracketed: Stream[IO, Int] = Stream
-                  .bracket(open.increment)(_ => ok.increment >> open.decrement)
-                  .flatMap(_ => Stream(1) ++ Stream.raiseError[IO](new Err))
-                val s: Stream[IO, Int] =
-                  List
-                    .fill(N)(bracketed)
-                    .foldLeft(Stream.raiseError[IO](new Err): Stream[IO, Int]) { (acc, hd) =>
-                      acc.handleErrorWith(_ => hd)
->>>>>>> d455ec82
                     }
                 s.compile.toList.attempt
                   .flatMap(_ => (ok.get, open.get).tupled)
@@ -232,7 +218,6 @@
     group("right associated") {
       Ns.foreach { N =>
         test(N.toString) {
-<<<<<<< HEAD
           Counter[SyncIO]
             .flatMap { open =>
               Counter[SyncIO].flatMap { ok =>
@@ -242,17 +227,6 @@
                 val s: Stream[SyncIO, Int] = List
                   .fill(N)(bracketed)
                   .foldLeft(Stream.raiseError[SyncIO](new Err): Stream[SyncIO, Int]) { (tl, hd) =>
-=======
-          Counter[IO]
-            .flatMap { open =>
-              Counter[IO].flatMap { ok =>
-                val bracketed: Stream[IO, Int] = Stream
-                  .bracket(open.increment)(_ => ok.increment >> open.decrement)
-                  .flatMap(_ => Stream(1) ++ Stream.raiseError[IO](new Err))
-                val s: Stream[IO, Int] = List
-                  .fill(N)(bracketed)
-                  .foldLeft(Stream.raiseError[IO](new Err): Stream[IO, Int]) { (tl, hd) =>
->>>>>>> d455ec82
                     hd.handleErrorWith(_ => tl)
                   }
                 s.compile.toList.attempt
