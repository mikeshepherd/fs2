--- conflicted
+++ resolved
@@ -1,8 +1,3 @@
-<<<<<<< HEAD
-// TODO
-// package fs2
-// package concurrent
-=======
 /*
  * Copyright (c) 2013 Functional Streams for Scala
  *
@@ -24,9 +19,9 @@
  * CONNECTION WITH THE SOFTWARE OR THE USE OR OTHER DEALINGS IN THE SOFTWARE.
  */
 
-package fs2
-package concurrent
->>>>>>> d455ec82
+// TODO
+// package fs2
+// package concurrent
 
 // import cats.implicits._
 // import cats.effect.IO
