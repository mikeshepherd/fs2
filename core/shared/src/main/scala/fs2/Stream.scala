--- conflicted
+++ resolved
@@ -143,19 +143,8 @@
     *
     * If `this` stream is infinite, then the result is equivalent to `this`.
     */
-<<<<<<< HEAD
-  def ++[F2[x] >: F[x], O2 >: O](s2: => Stream[F2, O2]): Stream[F2, O2] = append(s2)
-
-  /** Appends `s2` to the end of this stream. Alias for `s1 ++ s2`. */
-  def append[F2[x] >: F[x], O2 >: O](s2: => Stream[F2, O2]): Stream[F2, O2] =
+  def ++[F2[x] >: F[x], O2 >: O](s2: => Stream[F2, O2]): Stream[F2, O2] =
     Stream.fromFreeC(get[F2, O2].append(s2.get))
-=======
-  def ++[F2[x] >: F[x], O2 >: O](s2: => Stream[F2, O2]): Stream[F2, O2] =
-    Stream.fromFreeC(get[F2, O2].transformWith {
-      case Result.Pure(_) => s2.get
-      case other          => other.asFreeC[Algebra[F2, O2, ?]]
-    })
->>>>>>> 6212a26d
 
   /** Appends `s2` to the end of this stream. Alias for `s1 ++ s2`. */
   def append[F2[x] >: F[x], O2 >: O](s2: => Stream[F2, O2]): Stream[F2, O2] =
